--- conflicted
+++ resolved
@@ -11,7 +11,7 @@
 {
     public class AzureEngine
     {
-<<<<<<< HEAD
+        //This file will contain the engine configurations for communicating with Azure
         private CloudStorageAccount storageAccount = null;
 
         public void InitStorage(String connectionString = null)
@@ -31,8 +31,5 @@
                 Console.WriteLine("Attempted to use connection string: " + connectionString);
             }
         }
-=======
-        //This file will contain the engine configurations for communicating with Azure
->>>>>>> d27158a3
     }
 }